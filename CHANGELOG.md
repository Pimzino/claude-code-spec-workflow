--- conflicted
+++ resolved
@@ -13,11 +13,6 @@
   - Added placeholder comments in templates for approval markers
   - Ensures consistent approval tracking across all phases
 
-<<<<<<< HEAD
-=======
-## [1.3.0] - 2025-07-24
-
-### Added
 - **Real-Time Dashboard**: New web-based dashboard for monitoring specs and tasks
   - `claude-spec-dashboard` command launches a lightweight server
   - Built with Fastify, petite-vue (6kb), and Tailwind CSS
@@ -51,8 +46,6 @@
   - Spec parser extracts detailed status and progress information
   - Multi-project support with project discovery
   - Active task aggregation across projects
-
->>>>>>> a8aceabb
 ## [1.2.3] - 2025-07-22
 
 ### Added
