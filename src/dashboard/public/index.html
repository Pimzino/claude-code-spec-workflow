--- conflicted
+++ resolved
@@ -660,22 +660,6 @@
                     </div>
                   </div>
 
-<<<<<<< HEAD
-                  <!-- User Stories and Acceptance Criteria -->
-                  <div v-if="spec.requirements && spec.requirements.content && spec.requirements.content.length > 0" class="mt-4">
-                    <h4 class="font-medium text-gray-700 dark:text-gray-300 mb-3">
-                      <i class="fas fa-check-double mr-1"></i> Acceptance Criteria
-                    </h4>
-                    <div class="space-y-4">
-                      <div v-for="req in spec.requirements.content" :key="req.id" 
-                           class="bg-gray-50 dark:bg-gray-700/50 rounded-lg p-4">
-                        <div class="mb-2">
-                          <span class="text-sm font-semibold text-gray-600 dark:text-gray-400">Requirement {{ req.id }}:</span>
-                          <span class="text-sm font-medium text-gray-900 dark:text-white ml-1">{{ req.title }}</span>
-                        </div>
-                        <div v-if="req.userStory" class="text-sm text-gray-600 dark:text-gray-400 mb-3 italic">
-                          "{{ req.userStory }}"
-=======
                   <!-- Requirements Details -->
                   <div v-if="spec.requirements && spec.requirements.content && spec.requirements.content.length > 0" class="mt-4">
                     <h4 class="font-medium text-gray-700 dark:text-gray-300 mb-3">
@@ -690,7 +674,6 @@
                           <span class="text-sm font-medium text-gray-900 dark:text-white ml-1">{{ req.title }}</span>
                         </div>
                         <div v-if="req.userStory" class="text-sm text-gray-600 dark:text-gray-400 mb-3 italic" v-html="formatUserStory(req.userStory)">
->>>>>>> b3388c20
                         </div>
                         <div v-if="req.acceptanceCriteria.length > 0" class="space-y-2">
                           <div v-for="(criteria, index) in req.acceptanceCriteria" :key="index" 
